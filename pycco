--- conflicted
+++ resolved
@@ -72,13 +72,9 @@
 
     for line in lines:
 
-<<<<<<< HEAD
+        # Only go into multiline comments section when one of the delimeters is
+        # found to be at the start of a line
         if any([line.lstrip().startswith(delim) for delim in multi_line_delimeters]):
-=======
-        # Only go into multiline comments section when one of the delimeters is
-        # found to be in a line
-        if any([delim in line.strip() for delim in multi_line_delimeters]):
->>>>>>> 7cbfbd67
             if not multi_line:
                 multi_line = True
 
